--- conflicted
+++ resolved
@@ -178,16 +178,10 @@
 			finalDevices = append(finalDevices, *device)
 		}
 
-<<<<<<< HEAD
 		klog.V(4).Infof("Found %d devices", len(finalDevices))
-		if len(finalDevices) > 0 {
+		if len(finalDevices) > 0 || db.hasDevices {
+			db.hasDevices = len(finalDevices) > 0
 			db.notifications <- finalDevices
-=======
-		klog.V(4).Infof("Found %d devices", len(devices))
-		if len(devices) > 0 || db.hasDevices {
-			db.hasDevices = len(devices) > 0
-			db.notifications <- devices
->>>>>>> 27e27701
 		}
 
 		// Wait for the next event or timeout.
