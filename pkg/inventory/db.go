/*
Copyright 2024 Google LLC

Licensed under the Apache License, Version 2.0 (the "License");
you may not use this file except in compliance with the License.
You may obtain a copy of the License at

    https://www.apache.org/licenses/LICENSE-2.0

Unless required by applicable law or agreed to in writing, software
distributed under the License is distributed on an "AS IS" BASIS,
WITHOUT WARRANTIES OR CONDITIONS OF ANY KIND, either express or implied.
See the License for the specific language governing permissions and
limitations under the License.
*/

package inventory

import (
	"context"
	"fmt"
	"strings"
	"sync"
	"time"

	"github.com/Mellanox/rdmamap"
	"github.com/google/dranet/pkg/cloudprovider"
	"github.com/google/dranet/pkg/names"
	"github.com/vishvananda/netlink"
	"github.com/vishvananda/netns"
	"golang.org/x/time/rate"
	resourceapi "k8s.io/api/resource/v1"
	"k8s.io/apimachinery/pkg/util/sets"
	"k8s.io/dynamic-resource-allocation/deviceattribute"
	"k8s.io/klog/v2"
	"k8s.io/utils/ptr"
)

const (
	// database poll period
	minInterval = 5 * time.Second
	maxInterval = 1 * time.Minute
)

var (
	// ignoredInterfaceNames is a set of network interface names that are typically
	// created by CNI plugins or are otherwise not relevant for DRA resource exposure.
	ignoredInterfaceNames = sets.New("cilium_net", "cilium_host", "docker")
)

type DB struct {
	instance *cloudprovider.CloudInstance

	mu         sync.RWMutex
	podStore   map[int]string    // key: netnsid path value: Pod namespace/name
	podNsStore map[string]string // key pod value: netns path

	rateLimiter   *rate.Limiter
	notifications chan []resourceapi.Device
	hasDevices    bool
}

func New() *DB {
	return &DB{
		rateLimiter:   rate.NewLimiter(rate.Every(minInterval), 1),
		podStore:      map[int]string{},
		podNsStore:    map[string]string{},
		notifications: make(chan []resourceapi.Device),
	}
}

func (db *DB) AddPodNetns(pod string, netnsPath string) {
	db.mu.Lock()
	defer db.mu.Unlock()
	ns, err := netns.GetFromPath(netnsPath)
	if err != nil {
		klog.Infof("fail to get pod %s network namespace %s handle: %v", pod, netnsPath, err)
		return
	}
	defer ns.Close()
	id, err := netlink.GetNetNsIdByFd(int(ns))
	if err != nil {
		klog.Infof("fail to get pod %s network namespace %s netnsid: %v", pod, netnsPath, err)
		return
	}
	db.podStore[id] = pod
	db.podNsStore[pod] = netnsPath
}

func (db *DB) RemovePodNetns(pod string) {
	db.mu.Lock()
	defer db.mu.Unlock()
	delete(db.podNsStore, pod)
	for k, v := range db.podStore {
		if v == pod {
			delete(db.podStore, k)
			return
		}
	}
}

// GetPodName allows to get the Pod name from the namespace Id
// that comes in the link id from the veth pair interface
func (db *DB) GetPodName(netnsid int) string {
	db.mu.RLock()
	defer db.mu.RUnlock()
	return db.podStore[netnsid]
}

// GetPodNamespace allows to get the Pod network namespace
func (db *DB) GetPodNamespace(pod string) string {
	db.mu.RLock()
	defer db.mu.RUnlock()
	return db.podNsStore[pod]
}

func (db *DB) Run(ctx context.Context) error {
	defer close(db.notifications)

	// Resources are published periodically or if there is a netlink notification
	// indicating a new interfaces was added or changed.
	nlChannel := make(chan netlink.LinkUpdate)
	doneCh := make(chan struct{})
	defer close(doneCh)
	if err := netlink.LinkSubscribe(nlChannel, doneCh); err != nil {
		klog.Error(err, "error subscribing to netlink interfaces, only syncing periodically", "interval", maxInterval.String())
	}

	// Obtain data that will not change after the startup.
	db.instance = getInstanceProperties(ctx)

	for {
		err := db.rateLimiter.Wait(ctx)
		if err != nil {
			klog.Error(err, "unexpected rate limited error trying to get system interfaces")
		}

		// Device lookup map is used to prevent duplicated.
		devices := make(map[string]*resourceapi.Device)

		// Keep track of seen devices to not register an RDMA device twice.
		seenRdmaDevices := sets.New[string]()

		// Kernel network interfaces are first priority.
		netlinkDevices, err := db.discoverNetlinkDevices()
		if err != nil {
			return err
		}
		for pciAddr, device := range netlinkDevices {

			// Do not add un-named netowrk device interfaces.
			ifName, ok := device.Basic.Attributes["dra.net/ifName"]
			if !ok {
				continue
			}

			// If it has RDMA, mark as seen.
			if rdmaName, err := rdmamap.GetRdmaDeviceForNetdevice(*ifName.StringValue); err == nil && rdmaName != "" {
				klog.V(4).Infof("Found netdev '%s' with associated RDMA device '%s'. Merging.", *ifName.StringValue, rdmaName)
				seenRdmaDevices.Insert(pciAddr)
			}
			devices[*ifName.StringValue] = device

		}
		// We only allow rdma devices that have PCI addresses.
		for pciAddr, rdmaDevice := range db.discoverRawRdmaDevices() {

			// Have we already seen it?
			_, ok := seenRdmaDevices[pciAddr]
			if ok {
				continue
			}
			devices[rdmaDevice.Name] = rdmaDevice
		}

		// Create the final list to publish.
		finalDevices := make([]resourceapi.Device, 0, len(devices))
		for _, device := range devices {
			finalDevices = append(finalDevices, *device)
		}

		klog.V(4).Infof("Found %d devices", len(finalDevices))
		if len(finalDevices) > 0 || db.hasDevices {
			db.hasDevices = len(finalDevices) > 0
			db.notifications <- finalDevices
		}

		// Wait for the next event or timeout.
		select {
		// Trigger a reconcile.
		case <-nlChannel:
			// Drain the channel so we only sync once.
			for len(nlChannel) > 0 {
				<-nlChannel
			}
		case <-time.After(maxInterval):
		case <-ctx.Done():
			return ctx.Err()
		}
	}
}

func (db *DB) GetResources(ctx context.Context) <-chan []resourceapi.Device {
	return db.notifications
}

func (db *DB) netdevToDRAdev(link netlink.Link) (*resourceapi.Device, error) {
	ifName := link.Attrs().Name
	device := resourceapi.Device{
		Attributes: make(map[resourceapi.QualifiedName]resourceapi.DeviceAttribute),
		Capacity:   make(map[resourceapi.QualifiedName]resourceapi.DeviceCapacity),
	}
	// Set the device name. It will be normalized only if necessary.
	device.Name = names.SetDeviceName(ifName)
<<<<<<< HEAD

	// Expose the real interface name as an attribute in case it is normalized.
	device.Basic.Attributes["dra.net/ifName"] = resourceapi.DeviceAttribute{StringValue: &ifName}
=======
	// expose the real interface name as an attribute in case it is normalized.
	device.Attributes["dra.net/ifName"] = resourceapi.DeviceAttribute{StringValue: &ifName}
>>>>>>> 41c4f01f

	linkType := link.Type()
	linkAttrs := link.Attrs()

	// Identify the namespace holding the link as the other end of a veth pair.
	netnsid := link.Attrs().NetNsID
	if podName := db.GetPodName(netnsid); podName != "" {
		device.Attributes["dra.net/pod"] = resourceapi.DeviceAttribute{StringValue: &podName}
	}

	v4 := sets.Set[string]{}
	v6 := sets.Set[string]{}
	if ips, err := netlink.AddrList(link, netlink.FAMILY_ALL); err == nil && len(ips) > 0 {
		for _, address := range ips {
			if !address.IP.IsGlobalUnicast() {
				continue
			}

			if address.IP.To4() == nil && address.IP.To16() != nil {
				v6.Insert(address.IP.String())
			} else if address.IP.To4() != nil {
				v4.Insert(address.IP.String())
			}
		}
		if v4.Len() > 0 {
			device.Attributes["dra.net/ipv4"] = resourceapi.DeviceAttribute{StringValue: ptr.To(strings.Join(v4.UnsortedList(), ","))}
		}
		if v6.Len() > 0 {
			device.Attributes["dra.net/ipv6"] = resourceapi.DeviceAttribute{StringValue: ptr.To(strings.Join(v6.UnsortedList(), ","))}
		}
		mac := link.Attrs().HardwareAddr.String()
		device.Attributes["dra.net/mac"] = resourceapi.DeviceAttribute{StringValue: &mac}
		mtu := int64(link.Attrs().MTU)
		device.Attributes["dra.net/mtu"] = resourceapi.DeviceAttribute{IntValue: &mtu}
	}

	device.Attributes["dra.net/encapsulation"] = resourceapi.DeviceAttribute{StringValue: &linkAttrs.EncapType}
	operState := linkAttrs.OperState.String()
	device.Attributes["dra.net/state"] = resourceapi.DeviceAttribute{StringValue: &operState}
	device.Attributes["dra.net/alias"] = resourceapi.DeviceAttribute{StringValue: &linkAttrs.Alias}
	device.Attributes["dra.net/type"] = resourceapi.DeviceAttribute{StringValue: &linkType}

	// Get eBPF properties from the interface using the legacy tc hooks.
	isEbpf := false
	filterNames, ok := getTcFilters(link)
	if ok {
		isEbpf = true
		device.Attributes["dra.net/tcFilterNames"] = resourceapi.DeviceAttribute{StringValue: ptr.To(strings.Join(filterNames, ","))}
	}

	// Get eBPF properties from the interface using the tcx hooks.
	programNames, ok := getTcxFilters(link)
	if ok {
		isEbpf = true
		device.Attributes["dra.net/tcxProgramNames"] = resourceapi.DeviceAttribute{StringValue: ptr.To(strings.Join(programNames, ","))}
	}
	device.Attributes["dra.net/ebpf"] = resourceapi.DeviceAttribute{BoolValue: &isEbpf}

	isRDMA := rdmamap.IsRDmaDeviceForNetdevice(ifName)
	device.Attributes["dra.net/rdma"] = resourceapi.DeviceAttribute{BoolValue: &isRDMA}
	// from https://github.com/k8snetworkplumbingwg/sriov-network-device-plugin/blob/ed1c14dd4c313c7dd9fe4730a60358fbeffbfdd4/pkg/netdevice/netDeviceProvider.go#L99
	isSRIOV := sriovTotalVFs(ifName) > 0
	device.Attributes["dra.net/sriov"] = resourceapi.DeviceAttribute{BoolValue: &isSRIOV}
	if isSRIOV {
		vfs := int64(sriovNumVFs(ifName))
		device.Attributes["dra.net/sriovVfs"] = resourceapi.DeviceAttribute{IntValue: &vfs}
	}

	if isVirtual(ifName, sysnetPath) {
		device.Attributes["dra.net/virtual"] = resourceapi.DeviceAttribute{BoolValue: ptr.To(true)}
	} else {
		addPCIAttributes(&device, ifName, sysnetPath)
	}

	mac := link.Attrs().HardwareAddr.String()
	for name, attribute := range getProviderAttributes(mac, db.instance) {
		device.Attributes[name] = attribute
	}

	return &device, nil
}

<<<<<<< HEAD
// addPCIAttributes adds dra.net device.Attributes
func addPCIAttributes(device *resourceapi.BasicDevice, ifName string, path string) {
=======
func addPCIAttributes(device *resourceapi.Device, ifName string, path string) {
>>>>>>> 41c4f01f
	device.Attributes["dra.net/virtual"] = resourceapi.DeviceAttribute{BoolValue: ptr.To(false)}

	address, err := bdfAddress(ifName, path)
	if err != nil {
		klog.Infof("Could not get bdf address : %v", err)
	} else {
<<<<<<< HEAD
		klog.Infof("could not get pci root for %s: %v", ifName, err)
=======
		if err := setPciRootAttr(device, address); err != nil {
			klog.Infof("Could not get pci root attribute : %v", err)
		}
>>>>>>> 41c4f01f
	}

	entry, err := ids(ifName, path)
	if err == nil {
		if entry.Vendor != "" {
			device.Attributes["dra.net/pciVendor"] = resourceapi.DeviceAttribute{StringValue: &entry.Vendor}
		}
		if entry.Device != "" {
			device.Attributes["dra.net/pciDevice"] = resourceapi.DeviceAttribute{StringValue: &entry.Device}
		}
		if entry.Subsystem != "" {
			device.Attributes["dra.net/pciSubsystem"] = resourceapi.DeviceAttribute{StringValue: &entry.Subsystem}
		}
	} else {
		klog.Infof("could not get pci vendor information for %s: %v", ifName, err)
	}

	numa, err := numaNode(ifName, path)
	if err == nil {
		device.Attributes["dra.net/numaNode"] = resourceapi.DeviceAttribute{IntValue: &numa}
	}
}

func setPciRootAttr(device *resourceapi.Device, address *pciAddress) error {
	pcieRootAttr, err := deviceattribute.GetPCIeRootAttributeByPCIBusID(address.bus)
	if err != nil {
		return err
	}
	device.Attributes[pcieRootAttr.Name] = pcieRootAttr.Value
	return nil
}<|MERGE_RESOLUTION|>--- conflicted
+++ resolved
@@ -212,14 +212,9 @@
 	}
 	// Set the device name. It will be normalized only if necessary.
 	device.Name = names.SetDeviceName(ifName)
-<<<<<<< HEAD
-
-	// Expose the real interface name as an attribute in case it is normalized.
-	device.Basic.Attributes["dra.net/ifName"] = resourceapi.DeviceAttribute{StringValue: &ifName}
-=======
-	// expose the real interface name as an attribute in case it is normalized.
+
+  // expose the real interface name as an attribute in case it is normalized.
 	device.Attributes["dra.net/ifName"] = resourceapi.DeviceAttribute{StringValue: &ifName}
->>>>>>> 41c4f01f
 
 	linkType := link.Type()
 	linkAttrs := link.Attrs()
@@ -302,25 +297,16 @@
 	return &device, nil
 }
 
-<<<<<<< HEAD
-// addPCIAttributes adds dra.net device.Attributes
-func addPCIAttributes(device *resourceapi.BasicDevice, ifName string, path string) {
-=======
 func addPCIAttributes(device *resourceapi.Device, ifName string, path string) {
->>>>>>> 41c4f01f
 	device.Attributes["dra.net/virtual"] = resourceapi.DeviceAttribute{BoolValue: ptr.To(false)}
 
 	address, err := bdfAddress(ifName, path)
 	if err != nil {
 		klog.Infof("Could not get bdf address : %v", err)
 	} else {
-<<<<<<< HEAD
-		klog.Infof("could not get pci root for %s: %v", ifName, err)
-=======
 		if err := setPciRootAttr(device, address); err != nil {
-			klog.Infof("Could not get pci root attribute : %v", err)
-		}
->>>>>>> 41c4f01f
+      klog.Infof("could not get pci root for %s: %v", ifName, err)
+		}
 	}
 
 	entry, err := ids(ifName, path)
